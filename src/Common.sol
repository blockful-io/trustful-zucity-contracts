--- conflicted
+++ resolved
@@ -36,19 +36,18 @@
   bytes data; // Custom attestation data.
 }
 
-<<<<<<< HEAD
 /// @notice A struct representing the full arguments of the multi attestation request.
 struct MultiAttestationRequest {
   bytes32 schema; // The unique identifier of the schema.
   Attestation[] data; // The arguments of the attestation request.
-=======
+} 
+ 
 /// @notice A struct representing a single Session.
 struct Session {
   address host; // Host of the session
   string title; // Title of the session
   uint256 startTime; // The time when the session was created (Unix timestamp).
   uint256 endTime; // The time when the session was ended (Unix timestamp).
->>>>>>> 9c52e94c
 }
 
 /// @notice A helper function to work with unchecked iterators in loops.
